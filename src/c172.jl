--- conflicted
+++ resolved
@@ -27,11 +27,6 @@
 
 using Flight.Aircraft
 import Flight.Aircraft: assign_joystick_inputs!
-<<<<<<< HEAD
-=======
-
-using Flight.Input
->>>>>>> 2b43b395
 
 using Flight.Input
 
